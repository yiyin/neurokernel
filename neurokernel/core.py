#!/usr/bin/env python

import atexit

import numpy as np
import time

import bidict
from mpi4py import MPI

from mixins import LoggerMixin
from base import BaseModule, CTRL_TAG
import base
import mpi

# from ctx_managers import (IgnoreKeyboardInterrupt, OnKeyboardInterrupt,
#                           ExceptionOnSignal, TryExceptionOnSignal)
from tools.logging import setup_logger
from tools.misc import catch_exception
from uid import uid
from pattern import Interface, Pattern
from plsel import SelectorMethods, BasePortMapper, PortMapper

# MPI tags for distinguishing messages associated with different port types:
GPOT_TAG = CTRL_TAG+1
SPIKE_TAG = CTRL_TAG+2

class Module(BaseModule):
    def __init__(self, sel, sel_in, sel_out,
                 sel_gpot, sel_spike, data_gpot, data_spike,
                 columns=['interface', 'io', 'type'],
                 ctrl_tag=CTRL_TAG, gpot_tag=GPOT_TAG, spike_tag=SPIKE_TAG,
                 id=None, device=None,
                 routing_table=None, rank_to_id=None,
                 debug=False, time_sync=False):

        # Call super for BaseModule rather than Module because most of the
        # functionality of the former's constructor must be overridden in any case:
        super(BaseModule, self).__init__(ctrl_tag)
        self.debug = debug
        self.time_sync = time_sync
        self.device = device

        self._gpot_tag = gpot_tag
        self._spike_tag = spike_tag

        # Require several necessary attribute columns:
        assert 'interface' in columns
        assert 'io' in columns
        assert 'type' in columns

        # Ensure that the input and output port selectors respectively
        # select mutually exclusive subsets of the set of all ports exposed by
        # the module:
        assert SelectorMethods.is_in(sel_in, sel)
        assert SelectorMethods.is_in(sel_out, sel)
        assert SelectorMethods.are_disjoint(sel_in, sel_out)

        # Ensure that the graded potential and spiking port selectors
        # respectively select mutually exclusive subsets of the set of all ports
        # exposed by the module:
        assert SelectorMethods.is_in(sel_gpot, sel)
        assert SelectorMethods.is_in(sel_spike, sel)
        assert SelectorMethods.are_disjoint(sel_gpot, sel_spike)

        # Save routing table and mapping between MPI ranks and module IDs:
        self.routing_table = routing_table
        self.rank_to_id = rank_to_id

        # Generate a unique ID if none is specified:
        if id is None:
            self.id = uid()
        else:

            # Save routing table; if a unique ID was specified, it must be a node in
            # the routing table:
            if routing_table is not None and not routing_table.has_node(id):
                raise ValueError('routing table must contain specified module ID')
            self.id = id

        # Reformat logger name:
        LoggerMixin.__init__(self, 'mod %s' % self.id)

        # Create module interface given the specified ports:
        self.interface = Interface(sel, columns)

        # Set the interface ID to 0; we assume that a module only has one interface:
        self.interface[sel, 'interface'] = 0

        # Set the port attributes:
        self.interface[sel_in, 'io'] = 'in'
        self.interface[sel_out, 'io'] = 'out'
        self.interface[sel_gpot, 'type'] = 'gpot'
        self.interface[sel_spike, 'type'] = 'spike'

        # Find the input and output ports:
        self.in_ports = self.interface.in_ports().to_tuples()
        self.out_ports = self.interface.out_ports().to_tuples()

        # Find the graded potential and spiking ports:
        self.gpot_ports = self.interface.gpot_ports().to_tuples()
        self.spike_ports = self.interface.spike_ports().to_tuples()

        self.in_gpot_ports = self.interface.in_ports().gpot_ports().to_tuples()
        self.in_spike_ports = self.interface.in_ports().spike_ports().to_tuples()
        self.out_gpot_ports = self.interface.out_ports().gpot_ports().to_tuples()
        self.out_spike_ports = self.interface.out_ports().spike_ports().to_tuples()

        # Set up mapper between port identifiers and their associated data:
        assert len(data_gpot) == len(self.gpot_ports)
        assert len(data_spike) == len(self.spike_ports)
        self.data = {}
        self.data['gpot'] = data_gpot
        self.data['spike'] = data_spike
        self.pm = {}
        self.pm['gpot'] = PortMapper(sel_gpot, self.data['gpot'])
        self.pm['spike'] = PortMapper(sel_spike, self.data['spike'])

    def _init_gpu(self):
        """
        Initialize GPU device.

        Notes
        -----
        Must be called from within the `run()` method, not from within
        `__init__()`.
        """

        if self.device == None:
            self.log_info('no GPU specified - not initializing ')
        else:

            # Import pycuda.driver here so as to facilitate the
            # subclassing of Module to create pure Python LPUs that don't use GPUs:
            import pycuda.driver as drv
            drv.init()
            try:
                self.gpu_ctx = drv.Device(self.device).make_context()
            except Exception as e:
                self.log_info('_init_gpu exception: ' + e.message)
            else:
                atexit.register(self.gpu_ctx.pop)
                self.log_info('GPU initialized')

<<<<<<< HEAD
    def pre_run(self, *args, **kwargs):
=======
    @property
    def N_gpot_ports(self):
        """
        Number of exposed graded-potential ports.
        """

        return len(self.interface.gpot_ports())

    @property
    def N_spike_ports(self):
        """
        Number of exposed spiking ports.
        """

        return len(self.interface.spike_ports())

    def _get_in_data(self):
        """
        Get input data from incoming transmission buffer.

        Populate the data arrays associated with a module's ports using input
        data received from other modules.
        """

        if self.net in ['none', 'ctrl']:
            self.log_info('not retrieving from input buffer')
        else:
            self.log_info('retrieving from input buffer')

            # Since fan-in is not permitted, the data from all source modules
            # must necessarily map to different ports; we can therefore write each
            # of the received data to the array associated with the module's ports
            # here without worry of overwriting the data from each source module:
            for in_id in self._in_ids:
                # Check for exceptions so as to not fail on the first emulation
                # step when there is no input data to retrieve:
                try:

                    # The first entry of `data` contains graded potential values,
                    # while the second contains spiking port values (i.e., 0 or
                    # 1):
                    data = self._in_data[in_id].popleft()
                except:
                    self.log_info('no input data from [%s] retrieved' % in_id)
                else:
                    self.log_info('input data from [%s] retrieved' % in_id)

                    # Assign transmitted values directly to port data array:
                    if len(self._in_port_dict_ids['gpot'][in_id]):
                        self.pm['gpot'].set_by_inds(self._in_port_dict_ids['gpot'][in_id], data[0])
                    if len(self._in_port_dict_ids['spike'][in_id]):
                        self.pm['spike'].set_by_inds(self._in_port_dict_ids['spike'][in_id], data[1])
                    

    def _put_out_data(self):
        """
        Put specified output data in outgoing transmission buffer.

        Stage data from the data arrays associated with a module's ports for
        output to other modules.

        Notes
        -----
        The output spike port selection algorithm could probably be made faster.
>>>>>>> 5a7585d3
        """
        Code to run before main module run loop.

<<<<<<< HEAD
        Code in this method will be executed after a module's process has been
        launched and all connectivity objects made available, but before the
        main run loop begins. Initialization routines (such as GPU
        initialization) should be performed in this method.
=======
        if self.net in ['none', 'ctrl']:
            self.log_info('not populating output buffer')
        else:
            self.log_info('populating output buffer')

            # Clear output buffer before populating it:
            self._out_data = []

            # Select data that should be sent to each destination module and append
            # it to the outgoing queue:
            for out_id in self._out_ids:
                # Select port data using list of graded potential ports that can
                # transmit output:
                if len(self._out_port_dict_ids['gpot'][out_id]):
                    gpot_data = \
                        self.pm['gpot'].get_by_inds(self._out_port_dict_ids['gpot'][out_id])
                else:
                    gpot_data = np.array([], self.pm['gpot'].dtype)
                if len(self._out_port_dict_ids['spike'][out_id]):
                    spike_data = \
                        self.pm['spike'].get_by_inds(self._out_port_dict_ids['spike'][out_id])
                else:
                    spike_data = np.array([], self.pm['spike'].dtype)

                # Attempt to stage the emitted port data for transmission:            
                try:
                    self._out_data.append((out_id, (gpot_data, spike_data)))
                except:
                    self.log_info('no output data to [%s] sent' % out_id)
                else:
                    self.log_info('output data to [%s] sent' % out_id)
                
    def run_step(self):
        """
        Module work method.
    
        This method should be implemented to do something interesting with new 
        input port data in the module's `pm` attribute and update the attribute's
        output port data if necessary. It should not interact with any other 
        class attributes.
>>>>>>> 5a7585d3
        """

        super(Module, self).pre_run(*args, **kwargs)
        self._init_gpu()

    def _init_port_dicts(self):
        """
        Initial dictionaries of source/destination ports in current module.
        """

        # Extract identifiers of source ports in the current module's interface
        # for all modules receiving output from the current module:
        self._out_port_dict = {}
        self._out_port_dict['gpot'] = {}
        self._out_port_dict['spike'] = {}
        self._out_port_dict_ids = {}
        self._out_port_dict_ids['gpot'] = {}
        self._out_port_dict_ids['spike'] = {}

        self._out_ids = self.routing_table.dest_ids(self.id)
        for out_id in self._out_ids:
            self.log_info('extracting output ports for %s' % out_id)

            # Get interfaces of pattern connecting the current module to
            # destination module `out_id`; `int_0` is connected to the
            # current module, `int_1` is connected to the other module:
            pat = self.routing_table[self.id, out_id]['pattern']
            int_0 = self.routing_table[self.id, out_id]['int_0']
            int_1 = self.routing_table[self.id, out_id]['int_1']

            # Get ports in interface (`int_0`) connected to the current
            # module that are connected to the other module via the pattern:
            self._out_port_dict['gpot'][out_id] = \
                    pat.src_idx(int_0, int_1, 'gpot', 'gpot')
            self._out_port_dict_ids['gpot'][out_id] = \
                    self.pm['gpot'].ports_to_inds(self._out_port_dict['gpot'][out_id])
            self._out_port_dict['spike'][out_id] = \
                    pat.src_idx(int_0, int_1, 'spike', 'spike')
            self._out_port_dict_ids['spike'][out_id] = \
                    self.pm['spike'].ports_to_inds(self._out_port_dict['spike'][out_id])
           
        # Extract identifiers of destination ports in the current module's
        # interface for all modules sending input to the current module:
        self._in_port_dict = {}
        self._in_port_dict['gpot'] = {}
        self._in_port_dict['spike'] = {}
        self._in_port_dict_ids = {}
        self._in_port_dict_ids['gpot'] = {}
        self._in_port_dict_ids['spike'] = {}

        self._in_ids = self.routing_table.src_ids(self.id)
        for in_id in self._in_ids:
            self.log_info('extracting input ports for %s' % in_id)

            # Get interfaces of pattern connecting the current module to
            # source module `in_id`; `int_1` is connected to the current
            # module, `int_0` is connected to the other module:
            pat = self.routing_table[in_id, self.id]['pattern']
            int_0 = self.routing_table[in_id, self.id]['int_0']
            int_1 = self.routing_table[in_id, self.id]['int_1']

            # Get ports in interface (`int_1`) connected to the current
            # module that are connected to the other module via the pattern:
            self._in_port_dict['gpot'][in_id] = \
                    pat.dest_idx(int_0, int_1, 'gpot', 'gpot')
            self._in_port_dict_ids['gpot'][in_id] = \
                    self.pm['gpot'].ports_to_inds(self._in_port_dict['gpot'][in_id])
            self._in_port_dict['spike'][in_id] = \
                    pat.dest_idx(int_0, int_1, 'spike', 'spike')
            self._in_port_dict_ids['spike'][in_id] = \
                    self.pm['spike'].ports_to_inds(self._in_port_dict['spike'][in_id])
            
    def _sync(self):
        """
        Send output data and receive input data.
        """

        req = MPI.Request()
        requests = []

        # For each destination module, extract elements from the current
        # module's port data array, copy them to a contiguous array, and
        # transmit the latter:
        dest_ids = self.routing_table.dest_ids(self.id)
        for dest_id in dest_ids:            
            dest_rank = self.rank_to_id[:dest_id]

            # Get source ports in current module that are connected to the
            # destination module:
            data_gpot = self.pm['gpot'].data[self._out_port_dict_ids['gpot'][dest_id]]
            data_spike = self.pm['spike'].data[self._out_port_dict_ids['spike'][dest_id]]

            if not self.time_sync:
                self.log_info('gpot data being sent to %s: %s' % \
                              (dest_id, str(data_gpot)))
                self.log_info('spike data being sent to %s: %s' % \
                              (dest_id, str(data_spike)))
            r = MPI.COMM_WORLD.Isend([data_gpot,
                                      MPI._typedict[data_gpot.dtype.char]],
                                     dest_rank, GPOT_TAG)
            requests.append(r)
            r = MPI.COMM_WORLD.Isend([data_spike,
                                      MPI._typedict[data_spike.dtype.char]],
                                     dest_rank, SPIKE_TAG)
            requests.append(r)

            if not self.time_sync:
                self.log_info('sending to %s' % dest_id)
        if not self.time_sync:
            self.log_info('sent all data from %s' % self.id)

        # For each source module, receive elements and copy them into the
        # current module's port data array:
        received_gpot = []
        received_spike = []
        ind_in_gpot_list = []
        ind_in_spike_list = []
        if self.time_sync:
            start = time.time()
        src_ids = self.routing_table.src_ids(self.id)
        for src_id in src_ids:
            src_rank = self.rank_to_id[:src_id]

            # Get destination ports in current module that are connected to the
            # source module:
            ind_in_gpot = self._in_port_dict_ids['gpot'][src_id]
            data_gpot = np.empty(np.shape(ind_in_gpot), self.pm['gpot'].dtype)
            ind_in_spike = self._in_port_dict_ids['spike'][src_id]
            data_spike = np.empty(np.shape(ind_in_spike), self.pm['spike'].dtype)

            r = MPI.COMM_WORLD.Irecv([data_gpot,
                                      MPI._typedict[data_gpot.dtype.char]],
                                     source=src_rank, tag=GPOT_TAG)
            requests.append(r)
            r = MPI.COMM_WORLD.Irecv([data_spike,
                                      MPI._typedict[data_spike.dtype.char]],
                                     source=src_rank, tag=SPIKE_TAG)
            requests.append(r)
            received_gpot.append(data_gpot)
            ind_in_gpot_list.append(ind_in_gpot)
            received_spike.append(data_spike)
            ind_in_spike_list.append(ind_in_spike)
            if not self.time_sync:
                self.log_info('receiving from %s' % src_id)
        req.Waitall(requests)
        if not self.time_sync:
            self.log_info('received all data received by %s' % self.id)
        else:
            stop = time.time()

        # Copy received elements into the current module's data array:
        n_gpot = 0
        for data_gpot, ind_in_gpot in zip(received_gpot, ind_in_gpot_list):
            self.pm['gpot'].data[ind_in_gpot] = data_gpot
            n_gpot += len(data_gpot)
        n_spike = 0
        for data_spike, ind_in_spike in zip(received_spike, ind_in_spike_list):
            self.pm['spike'].data[ind_in_spike] = data_spike
            n_spike += len(data_spike)

        # Save timing data:
        if self.time_sync:
            self.log_info('sent timing data to master')
            self.intercomm.isend(['time', (self.rank, self.steps, start, stop,
                n_gpot*self.pm['gpot'].dtype.itemsize+\
                n_spike*self.pm['spike'].dtype.itemsize)],
                    dest=0, tag=self._ctrl_tag)
        else:
            self.log_info('saved all data received by %s' % self.id)

class Manager(base.Manager):
    def __init__(self, required_args=['sel', 'sel_in', 'sel_out',
                                      'sel_gpot', 'sel_spike'],
                 ctrl_tag=CTRL_TAG):
        super(Manager, self).__init__(required_args, ctrl_tag)
 
    def add(self, target, id, *args, **kwargs):
        assert issubclass(target, Module)
        super(Manager, self).add(target, id, *args, **kwargs)

    def connect(self, id_0, id_1, pat, int_0=0, int_1=1):
        assert isinstance(pat, Pattern)

        assert id_0 in self.rank_to_id.values()
        assert id_1 in self.rank_to_id.values()
        assert int_0 in pat.interface_ids and int_1 in pat.interface_ids

        self.log_info('connecting modules {0} and {1}'
                      .format(id_0, id_1))

        # Check compatibility of the interfaces exposed by the modules and the
        # pattern; since the manager only contains module classes and not class
        # instances, we need to create Interface instances from the selectors
        # associated with the modules in order to test their compatibility:
        rank_0 = self.rank_to_id.inv[id_0]
        rank_1 = self.rank_to_id.inv[id_1]

        self.log_info('checking compatibility of modules {0} and {1} and'
                         ' assigned pattern'.format(id_0, id_1))
        mod_int_0 = Interface(self._kwargs[rank_0]['sel'])
        mod_int_0[self._kwargs[rank_0]['sel']] = 0
        mod_int_1 = Interface(self._kwargs[rank_1]['sel'])
        mod_int_1[self._kwargs[rank_1]['sel']] = 0

        mod_int_0[self._kwargs[rank_0]['sel_in'], 'io'] = 'in'
        mod_int_0[self._kwargs[rank_0]['sel_out'], 'io'] = 'out'
        mod_int_0[self._kwargs[rank_0]['sel_gpot'], 'type'] = 'gpot'
        mod_int_0[self._kwargs[rank_0]['sel_spike'], 'type'] = 'spike'
        mod_int_1[self._kwargs[rank_1]['sel_in'], 'io'] = 'in'
        mod_int_1[self._kwargs[rank_1]['sel_out'], 'io'] = 'out'
        mod_int_1[self._kwargs[rank_1]['sel_gpot'], 'type'] = 'gpot'
        mod_int_1[self._kwargs[rank_1]['sel_spike'], 'type'] = 'spike'

        assert mod_int_0.is_compatible(0, pat.interface, int_0)
        assert mod_int_1.is_compatible(0, pat.interface, int_1)

        # XXX Need to check for fan-in XXX

        # Store the pattern information in the routing table:
        self.log_info('updating routing table with pattern')
        if pat.is_connected(0, 1):
            self.routing_table[id_0, id_1] = {'pattern': pat,
                                              'int_0': int_0, 'int_1': int_1}
        if pat.is_connected(1, 0):
            self.routing_table[id_1, id_0] = {'pattern': pat,
                                              'int_0': int_1, 'int_1': int_0}

        self.log_info('connected modules {0} and {1}'.format(id_0, id_1))
        
if __name__ == '__main__':
    import neurokernel.mpi_relaunch

    class MyModule(Module):
        """
        Example of derived module class.
        """

        def run_step(self):

            super(MyModule, self).run_step()

            # Do something with input graded potential data:
            self.log_info('input gpot port data: '+str(self.pm['gpot'][self.in_gpot_ports]))

            # Do something with input spike data:
            self.log_info('input spike port data: '+str(self.pm['spike'][self.in_spike_ports]))

            # Output random graded potential data:
            out_gpot_data = np.random.rand(len(self.out_gpot_ports))
            self.pm['gpot'][self.out_gpot_ports] = out_gpot_data
            self.log_info('output gpot port data: '+str(out_gpot_data))

            # Randomly select output ports to emit spikes:
<<<<<<< HEAD
            out_spike_data = np.random.randint(0, 2, len(self.out_spike_ports))
            self.pm['spike'][self.out_spike_ports] = out_spike_data
            self.log_info('output spike port data: '+str(out_spike_data))

    logger = mpi.setup_logger(screen=True, file_name='neurokernel.log',
                              mpi_comm=MPI.COMM_WORLD, multiline=True)

    man = Manager()

    m1_int_sel_in_gpot = '/a/in/gpot0,/a/in/gpot1'
    m1_int_sel_out_gpot = '/a/out/gpot0,/a/out/gpot1'
    m1_int_sel_in_spike = '/a/in/spike0,/a/in/spike1'
    m1_int_sel_out_spike = '/a/out/spike0,/a/out/spike1'
    m1_int_sel = ','.join([m1_int_sel_in_gpot, m1_int_sel_out_gpot,
                           m1_int_sel_in_spike, m1_int_sel_out_spike])
    m1_int_sel_in = ','.join((m1_int_sel_in_gpot, m1_int_sel_in_spike))
    m1_int_sel_out = ','.join((m1_int_sel_out_gpot, m1_int_sel_out_spike))
    m1_int_sel_gpot = ','.join((m1_int_sel_in_gpot, m1_int_sel_out_gpot))
    m1_int_sel_spike = ','.join((m1_int_sel_in_spike, m1_int_sel_out_spike))
    N1_gpot = SelectorMethods.count_ports(m1_int_sel_gpot)
    N1_spike = SelectorMethods.count_ports(m1_int_sel_spike)

    m2_int_sel_in_gpot = '/b/in/gpot0,/b/in/gpot1'
    m2_int_sel_out_gpot = '/b/out/gpot0,/b/out/gpot1'
    m2_int_sel_in_spike = '/b/in/spike0,/b/in/spike1'
    m2_int_sel_out_spike = '/b/out/spike0,/b/out/spike1'
    m2_int_sel = ','.join([m2_int_sel_in_gpot, m2_int_sel_out_gpot,
                           m2_int_sel_in_spike, m2_int_sel_out_spike])
    m2_int_sel_in = ','.join((m2_int_sel_in_gpot, m2_int_sel_in_spike))
    m2_int_sel_out = ','.join((m2_int_sel_out_gpot, m2_int_sel_out_spike))
    m2_int_sel_gpot = ','.join((m2_int_sel_in_gpot, m2_int_sel_out_gpot))
    m2_int_sel_spike = ','.join((m2_int_sel_in_spike, m2_int_sel_out_spike))
    N2_gpot = SelectorMethods.count_ports(m2_int_sel_gpot)
    N2_spike = SelectorMethods.count_ports(m2_int_sel_spike)

    # Note that the module ID doesn't need to be listed in the specified
    # constructor arguments:
    m1_id = 'm1   '
    man.add(MyModule, m1_id, m1_int_sel, m1_int_sel_in, m1_int_sel_out,
            m1_int_sel_gpot, m1_int_sel_spike,
            np.zeros(N1_gpot, dtype=np.double),
            np.zeros(N1_spike, dtype=int),
            ['interface', 'io', 'type'],
            CTRL_TAG, GPOT_TAG, SPIKE_TAG, time_sync=True)
    m2_id = 'm2   '
    man.add(MyModule, m2_id, m2_int_sel, m2_int_sel_in, m2_int_sel_out,
            m2_int_sel_gpot, m2_int_sel_spike,
            np.zeros(N2_gpot, dtype=np.double),
            np.zeros(N2_spike, dtype=int),
            ['interface', 'io', 'type'],
            CTRL_TAG, GPOT_TAG, SPIKE_TAG, time_sync=True)

    # Make sure that all ports in the patterns' interfaces are set so 
    # that they match those of the modules:
    pat12 = Pattern(m1_int_sel, m2_int_sel)
    pat12.interface[m1_int_sel_out_gpot] = [0, 'in', 'gpot']
    pat12.interface[m1_int_sel_in_gpot] = [0, 'out', 'gpot']
    pat12.interface[m1_int_sel_out_spike] = [0, 'in', 'spike']
    pat12.interface[m1_int_sel_in_spike] = [0, 'out', 'spike']
    pat12.interface[m2_int_sel_in_gpot] = [1, 'out', 'gpot']
    pat12.interface[m2_int_sel_out_gpot] = [1, 'in', 'gpot']
    pat12.interface[m2_int_sel_in_spike] = [1, 'out', 'spike']
    pat12.interface[m2_int_sel_out_spike] = [1, 'in', 'spike']
    pat12['/a/out/gpot0', '/b/in/gpot0'] = 1
    pat12['/a/out/gpot1', '/b/in/gpot1'] = 1
    pat12['/b/out/gpot0', '/a/in/gpot0'] = 1
    pat12['/b/out/gpot1', '/a/in/gpot1'] = 1
    pat12['/a/out/spike0', '/b/in/spike0'] = 1
    pat12['/a/out/spike1', '/b/in/spike1'] = 1
    pat12['/b/out/spike0', '/a/in/spike0'] = 1
    pat12['/b/out/spike1', '/a/in/spike1'] = 1
    man.connect(m1_id, m2_id, pat12, 0, 1)

    # Start emulation and allow it to run for a little while before shutting
    # down.  To set the emulation to exit after executing a fixed number of
    # steps, start it as follows and remove the sleep statement:
    # man.start(500)
    man.spawn()
    man.start(100)
    man.wait()
=======
            out_spike_ports = self.interface.out_ports().spike_ports().to_tuples()
            self.pm['spike'][out_spike_ports] = \
                    np.random.randint(0, 2, len(out_spike_ports))

    def emulate(n, steps):
        assert(n>1)
        n = str(n)

        # Set up emulation:
        man = Manager(get_random_port(), get_random_port(), get_random_port())
        man.add_brok()

        m1_int_sel_in_gpot = '/a/in/gpot0,/a/in/gpot1'
        m1_int_sel_out_gpot = '/a/out/gpot0,/a/out/gpot1'
        m1_int_sel_in_spike = '/a/in/spike0,/a/in/spike1'
        m1_int_sel_out_spike = '/a/out/spike0,/a/out/spike1'
        m1_int_sel = ','.join([m1_int_sel_in_gpot, m1_int_sel_out_gpot,
                               m1_int_sel_in_spike, m1_int_sel_out_spike])
        m1_int_sel_in = ','.join([m1_int_sel_in_gpot, m1_int_sel_in_spike])
        m1_int_sel_out = ','.join([m1_int_sel_out_gpot, m1_int_sel_out_spike])
        m1_int_sel_gpot = ','.join([m1_int_sel_in_gpot, m1_int_sel_out_gpot])
        m1_int_sel_spike = ','.join([m1_int_sel_in_spike, m1_int_sel_out_spike])
        N1_gpot = SelectorMethods.count_ports(m1_int_sel_gpot)
        N1_spike = SelectorMethods.count_ports(m1_int_sel_spike)
        m1 = MyModule(m1_int_sel,
                      m1_int_sel_in, m1_int_sel_out,
                      m1_int_sel_gpot, m1_int_sel_spike,
                      np.zeros(N1_gpot, np.float64),
                      np.zeros(N1_spike, int), ['interface', 'io', 'type'],
                      man.port_data, man.port_ctrl, man.port_time, 'm1', None,
                      False, True)
        man.add_mod(m1)

        m2_int_sel_in_gpot = '/b/in/gpot0,/b/in/gpot1'
        m2_int_sel_out_gpot = '/b/out/gpot0,/b/out/gpot1'
        m2_int_sel_in_spike = '/b/in/spike0,/b/in/spike1'
        m2_int_sel_out_spike = '/b/out/spike0,/b/out/spike1'
        m2_int_sel = ','.join([m2_int_sel_in_gpot, m2_int_sel_out_gpot,
                               m2_int_sel_in_spike, m2_int_sel_out_spike])
        m2_int_sel_in = ','.join([m2_int_sel_in_gpot, m2_int_sel_in_spike])
        m2_int_sel_out = ','.join([m2_int_sel_out_gpot, m2_int_sel_out_spike])
        m2_int_sel_gpot = ','.join([m2_int_sel_in_gpot, m2_int_sel_out_gpot])
        m2_int_sel_spike = ','.join([m2_int_sel_in_spike, m2_int_sel_out_spike])
        N2_gpot = SelectorMethods.count_ports(m2_int_sel_gpot)
        N2_spike = SelectorMethods.count_ports(m2_int_sel_spike),
        m2 = MyModule(m2_int_sel,
                      m2_int_sel_in, m2_int_sel_out,
                      m2_int_sel_gpot, m2_int_sel_spike,
                      np.zeros(N2_gpot, np.float64),
                      np.zeros(N2_spike, int), ['interface', 'io', 'type'],
                      man.port_data, man.port_ctrl, man.port_time, 'm2', None,
                      False, True)
        man.add_mod(m2)

        # Make sure that all ports in the patterns' interfaces are set so 
        # that they match those of the modules:
        pat12 = Pattern(m1_int_sel, m2_int_sel)
        pat12.interface[m1_int_sel_out_gpot] = [0, 'in', 'gpot']
        pat12.interface[m1_int_sel_in_gpot] = [0, 'out', 'gpot']
        pat12.interface[m1_int_sel_out_spike] = [0, 'in', 'spike']
        pat12.interface[m1_int_sel_in_spike] = [0, 'out', 'spike']
        pat12.interface[m2_int_sel_in_gpot] = [1, 'out', 'gpot']
        pat12.interface[m2_int_sel_out_gpot] = [1, 'in', 'gpot']
        pat12.interface[m2_int_sel_in_spike] = [1, 'out', 'spike']
        pat12.interface[m2_int_sel_out_spike] = [1, 'in', 'spike']
        pat12['/a/out/gpot0', '/b/in/gpot0'] = 1
        pat12['/a/out/gpot1', '/b/in/gpot1'] = 1
        pat12['/b/out/gpot0', '/a/in/gpot0'] = 1
        pat12['/b/out/gpot1', '/a/in/gpot1'] = 1
        pat12['/a/out/spike0', '/b/in/spike0'] = 1
        pat12['/a/out/spike1', '/b/in/spike1'] = 1
        pat12['/b/out/spike0', '/a/in/spike0'] = 1
        pat12['/b/out/spike1', '/a/in/spike1'] = 1
        man.connect(m1, m2, pat12, 0, 1)

        # To set the emulation to exit after executing a fixed number of steps,
        # start it as follows and remove the sleep statement:
        man.start(steps=steps)
        # man.start()
        # time.sleep(2)
        man.stop()
        return m1

    # Set up logging:
    logger = setup_logger(screen=True, multiline=True)
    steps = 100

    # Emulation 1
    start_time = time.time()
    size = 2
    m1 = emulate(size, steps)
    print('Simulation of size {} complete: Duration {} seconds'.format(
        size, time.time() - start_time))
    # Emulation 2
    # start_time = time.time()
    # size = 100
    # emulate(size, steps)
    # print('Simulation of size {} complete: Duration {} seconds'.format(
    #     size, time.time() - start_time))
    # logger.info('all done')
>>>>>>> 5a7585d3
<|MERGE_RESOLUTION|>--- conflicted
+++ resolved
@@ -142,124 +142,14 @@
                 atexit.register(self.gpu_ctx.pop)
                 self.log_info('GPU initialized')
 
-<<<<<<< HEAD
     def pre_run(self, *args, **kwargs):
-=======
-    @property
-    def N_gpot_ports(self):
-        """
-        Number of exposed graded-potential ports.
-        """
-
-        return len(self.interface.gpot_ports())
-
-    @property
-    def N_spike_ports(self):
-        """
-        Number of exposed spiking ports.
-        """
-
-        return len(self.interface.spike_ports())
-
-    def _get_in_data(self):
-        """
-        Get input data from incoming transmission buffer.
-
-        Populate the data arrays associated with a module's ports using input
-        data received from other modules.
-        """
-
-        if self.net in ['none', 'ctrl']:
-            self.log_info('not retrieving from input buffer')
-        else:
-            self.log_info('retrieving from input buffer')
-
-            # Since fan-in is not permitted, the data from all source modules
-            # must necessarily map to different ports; we can therefore write each
-            # of the received data to the array associated with the module's ports
-            # here without worry of overwriting the data from each source module:
-            for in_id in self._in_ids:
-                # Check for exceptions so as to not fail on the first emulation
-                # step when there is no input data to retrieve:
-                try:
-
-                    # The first entry of `data` contains graded potential values,
-                    # while the second contains spiking port values (i.e., 0 or
-                    # 1):
-                    data = self._in_data[in_id].popleft()
-                except:
-                    self.log_info('no input data from [%s] retrieved' % in_id)
-                else:
-                    self.log_info('input data from [%s] retrieved' % in_id)
-
-                    # Assign transmitted values directly to port data array:
-                    if len(self._in_port_dict_ids['gpot'][in_id]):
-                        self.pm['gpot'].set_by_inds(self._in_port_dict_ids['gpot'][in_id], data[0])
-                    if len(self._in_port_dict_ids['spike'][in_id]):
-                        self.pm['spike'].set_by_inds(self._in_port_dict_ids['spike'][in_id], data[1])
-                    
-
-    def _put_out_data(self):
-        """
-        Put specified output data in outgoing transmission buffer.
-
-        Stage data from the data arrays associated with a module's ports for
-        output to other modules.
-
-        Notes
-        -----
-        The output spike port selection algorithm could probably be made faster.
->>>>>>> 5a7585d3
         """
         Code to run before main module run loop.
 
-<<<<<<< HEAD
         Code in this method will be executed after a module's process has been
         launched and all connectivity objects made available, but before the
         main run loop begins. Initialization routines (such as GPU
         initialization) should be performed in this method.
-=======
-        if self.net in ['none', 'ctrl']:
-            self.log_info('not populating output buffer')
-        else:
-            self.log_info('populating output buffer')
-
-            # Clear output buffer before populating it:
-            self._out_data = []
-
-            # Select data that should be sent to each destination module and append
-            # it to the outgoing queue:
-            for out_id in self._out_ids:
-                # Select port data using list of graded potential ports that can
-                # transmit output:
-                if len(self._out_port_dict_ids['gpot'][out_id]):
-                    gpot_data = \
-                        self.pm['gpot'].get_by_inds(self._out_port_dict_ids['gpot'][out_id])
-                else:
-                    gpot_data = np.array([], self.pm['gpot'].dtype)
-                if len(self._out_port_dict_ids['spike'][out_id]):
-                    spike_data = \
-                        self.pm['spike'].get_by_inds(self._out_port_dict_ids['spike'][out_id])
-                else:
-                    spike_data = np.array([], self.pm['spike'].dtype)
-
-                # Attempt to stage the emitted port data for transmission:            
-                try:
-                    self._out_data.append((out_id, (gpot_data, spike_data)))
-                except:
-                    self.log_info('no output data to [%s] sent' % out_id)
-                else:
-                    self.log_info('output data to [%s] sent' % out_id)
-                
-    def run_step(self):
-        """
-        Module work method.
-    
-        This method should be implemented to do something interesting with new 
-        input port data in the module's `pm` attribute and update the attribute's
-        output port data if necessary. It should not interact with any other 
-        class attributes.
->>>>>>> 5a7585d3
         """
 
         super(Module, self).pre_run(*args, **kwargs)
@@ -349,8 +239,8 @@
 
             # Get source ports in current module that are connected to the
             # destination module:
-            data_gpot = self.pm['gpot'].data[self._out_port_dict_ids['gpot'][dest_id]]
-            data_spike = self.pm['spike'].data[self._out_port_dict_ids['spike'][dest_id]]
+            data_gpot = self.pm['gpot'].get_by_inds(self._out_port_dict_ids['gpot'][dest_id])
+            data_spike = self.pm['spike'].get_by_inds(self._out_port_dict_ids['spike'][dest_id])
 
             if not self.time_sync:
                 self.log_info('gpot data being sent to %s: %s' % \
@@ -413,11 +303,11 @@
         # Copy received elements into the current module's data array:
         n_gpot = 0
         for data_gpot, ind_in_gpot in zip(received_gpot, ind_in_gpot_list):
-            self.pm['gpot'].data[ind_in_gpot] = data_gpot
+            self.pm['gpot'].set_by_inds(ind_in_gpot, data_gpot)
             n_gpot += len(data_gpot)
         n_spike = 0
         for data_spike, ind_in_spike in zip(received_spike, ind_in_spike_list):
-            self.pm['spike'].data[ind_in_spike] = data_spike
+            self.pm['spike'].set_by_inds(ind_in_spike, data_spike)
             n_spike += len(data_spike)
 
         # Save timing data:
@@ -513,7 +403,6 @@
             self.log_info('output gpot port data: '+str(out_gpot_data))
 
             # Randomly select output ports to emit spikes:
-<<<<<<< HEAD
             out_spike_data = np.random.randint(0, 2, len(self.out_spike_ports))
             self.pm['spike'][self.out_spike_ports] = out_spike_data
             self.log_info('output spike port data: '+str(out_spike_data))
@@ -593,106 +482,4 @@
     # man.start(500)
     man.spawn()
     man.start(100)
-    man.wait()
-=======
-            out_spike_ports = self.interface.out_ports().spike_ports().to_tuples()
-            self.pm['spike'][out_spike_ports] = \
-                    np.random.randint(0, 2, len(out_spike_ports))
-
-    def emulate(n, steps):
-        assert(n>1)
-        n = str(n)
-
-        # Set up emulation:
-        man = Manager(get_random_port(), get_random_port(), get_random_port())
-        man.add_brok()
-
-        m1_int_sel_in_gpot = '/a/in/gpot0,/a/in/gpot1'
-        m1_int_sel_out_gpot = '/a/out/gpot0,/a/out/gpot1'
-        m1_int_sel_in_spike = '/a/in/spike0,/a/in/spike1'
-        m1_int_sel_out_spike = '/a/out/spike0,/a/out/spike1'
-        m1_int_sel = ','.join([m1_int_sel_in_gpot, m1_int_sel_out_gpot,
-                               m1_int_sel_in_spike, m1_int_sel_out_spike])
-        m1_int_sel_in = ','.join([m1_int_sel_in_gpot, m1_int_sel_in_spike])
-        m1_int_sel_out = ','.join([m1_int_sel_out_gpot, m1_int_sel_out_spike])
-        m1_int_sel_gpot = ','.join([m1_int_sel_in_gpot, m1_int_sel_out_gpot])
-        m1_int_sel_spike = ','.join([m1_int_sel_in_spike, m1_int_sel_out_spike])
-        N1_gpot = SelectorMethods.count_ports(m1_int_sel_gpot)
-        N1_spike = SelectorMethods.count_ports(m1_int_sel_spike)
-        m1 = MyModule(m1_int_sel,
-                      m1_int_sel_in, m1_int_sel_out,
-                      m1_int_sel_gpot, m1_int_sel_spike,
-                      np.zeros(N1_gpot, np.float64),
-                      np.zeros(N1_spike, int), ['interface', 'io', 'type'],
-                      man.port_data, man.port_ctrl, man.port_time, 'm1', None,
-                      False, True)
-        man.add_mod(m1)
-
-        m2_int_sel_in_gpot = '/b/in/gpot0,/b/in/gpot1'
-        m2_int_sel_out_gpot = '/b/out/gpot0,/b/out/gpot1'
-        m2_int_sel_in_spike = '/b/in/spike0,/b/in/spike1'
-        m2_int_sel_out_spike = '/b/out/spike0,/b/out/spike1'
-        m2_int_sel = ','.join([m2_int_sel_in_gpot, m2_int_sel_out_gpot,
-                               m2_int_sel_in_spike, m2_int_sel_out_spike])
-        m2_int_sel_in = ','.join([m2_int_sel_in_gpot, m2_int_sel_in_spike])
-        m2_int_sel_out = ','.join([m2_int_sel_out_gpot, m2_int_sel_out_spike])
-        m2_int_sel_gpot = ','.join([m2_int_sel_in_gpot, m2_int_sel_out_gpot])
-        m2_int_sel_spike = ','.join([m2_int_sel_in_spike, m2_int_sel_out_spike])
-        N2_gpot = SelectorMethods.count_ports(m2_int_sel_gpot)
-        N2_spike = SelectorMethods.count_ports(m2_int_sel_spike),
-        m2 = MyModule(m2_int_sel,
-                      m2_int_sel_in, m2_int_sel_out,
-                      m2_int_sel_gpot, m2_int_sel_spike,
-                      np.zeros(N2_gpot, np.float64),
-                      np.zeros(N2_spike, int), ['interface', 'io', 'type'],
-                      man.port_data, man.port_ctrl, man.port_time, 'm2', None,
-                      False, True)
-        man.add_mod(m2)
-
-        # Make sure that all ports in the patterns' interfaces are set so 
-        # that they match those of the modules:
-        pat12 = Pattern(m1_int_sel, m2_int_sel)
-        pat12.interface[m1_int_sel_out_gpot] = [0, 'in', 'gpot']
-        pat12.interface[m1_int_sel_in_gpot] = [0, 'out', 'gpot']
-        pat12.interface[m1_int_sel_out_spike] = [0, 'in', 'spike']
-        pat12.interface[m1_int_sel_in_spike] = [0, 'out', 'spike']
-        pat12.interface[m2_int_sel_in_gpot] = [1, 'out', 'gpot']
-        pat12.interface[m2_int_sel_out_gpot] = [1, 'in', 'gpot']
-        pat12.interface[m2_int_sel_in_spike] = [1, 'out', 'spike']
-        pat12.interface[m2_int_sel_out_spike] = [1, 'in', 'spike']
-        pat12['/a/out/gpot0', '/b/in/gpot0'] = 1
-        pat12['/a/out/gpot1', '/b/in/gpot1'] = 1
-        pat12['/b/out/gpot0', '/a/in/gpot0'] = 1
-        pat12['/b/out/gpot1', '/a/in/gpot1'] = 1
-        pat12['/a/out/spike0', '/b/in/spike0'] = 1
-        pat12['/a/out/spike1', '/b/in/spike1'] = 1
-        pat12['/b/out/spike0', '/a/in/spike0'] = 1
-        pat12['/b/out/spike1', '/a/in/spike1'] = 1
-        man.connect(m1, m2, pat12, 0, 1)
-
-        # To set the emulation to exit after executing a fixed number of steps,
-        # start it as follows and remove the sleep statement:
-        man.start(steps=steps)
-        # man.start()
-        # time.sleep(2)
-        man.stop()
-        return m1
-
-    # Set up logging:
-    logger = setup_logger(screen=True, multiline=True)
-    steps = 100
-
-    # Emulation 1
-    start_time = time.time()
-    size = 2
-    m1 = emulate(size, steps)
-    print('Simulation of size {} complete: Duration {} seconds'.format(
-        size, time.time() - start_time))
-    # Emulation 2
-    # start_time = time.time()
-    # size = 100
-    # emulate(size, steps)
-    # print('Simulation of size {} complete: Duration {} seconds'.format(
-    #     size, time.time() - start_time))
-    # logger.info('all done')
->>>>>>> 5a7585d3
+    man.wait()