#!/usr/bin/env python

"""
Path-like row selector for pandas DataFrames with hierarchical MultiIndexes.
"""

import copy
import itertools
import re

import msgpack
import numpy as np
import pandas as pd
import ply.lex as lex
import ply.yacc as yacc

# Work around lack of support for serializing slices in msgpack 0.4.4:
def _encode(obj):
    if isinstance(obj, slice):
        return {'type': 'slice',
                'data': (obj.start, obj.stop, obj.step)}
    else:
        return obj

def _decode(obj):
    try:
        if obj['type'] == 'slice':
            return slice(*obj['data'])
        else:
            return obj
    except:
        return obj

_packb = lambda x: msgpack.packb(x, default=_encode)
_unpackb = lambda x: msgpack.unpackb(x, object_hook=_decode)

class Selector(object):
    """
    Validated and expanded port selector.

    Parameters
    ----------
    s : Selector, str, or unicode
        Existing Selector class instance or string representation.
        The selector may not be ambiguous. If an existing Selector instance
        is specified, the new instance is a copy of the existing instance.

    Attributes
    ----------
    str : str
        String representation of selector.
    expanded : tuple of tuples
        Expanded selector.
    max_levels : int
        Maximum number of levels in selector.
    """

    def __init__(self, s):
        if isinstance(s, Selector):
            self._str = copy.copy(s._str)
            self._expanded = copy.copy(s._expanded)
            self._max_levels = copy.copy(s._max_levels)
        else:
            assert isinstance(s, basestring) # python2 dependency
            self._str = copy.copy(s)

            # Save expanded selector as tuple because it shouldn't need to be
            # modified after expansion:
            self._expanded = tuple(SelectorMethods.expand(s))
            self._max_levels = max(map(len, self._expanded))

    @property
    def nonempty(self):
        """
        True if the selector contains identifiers.
        """

        return bool(self._max_levels)

    @property
    def str(self):
        """
        String representation of selector.
        """

        return self._str

    @property
    def expanded(self):
        """
        Expanded selector.
        """

        return self._expanded

    @property
    def max_levels(self):
        """
        Maximum number of levels in selector.
        """

        return self._max_levels

    @classmethod
    def add(cls, *sels):
        """
        Combine the identifiers in multiple selectors into a single selector
        """

        out = cls('')
        out._str = ','.join([s.str for s in sels if s.nonempty])
        try:
            out._max_levels = max([s.max_levels for s in sels if s.nonempty])
        except ValueError:
            out._max_levels = 0

        out._expanded = tuple(i for s in sels \
                for i in s._expanded if s.nonempty) or ((),)
        return out

    @classmethod
    def concat(cls, *sels):
        """
        Concatenate the identifiers in multiple selectors elementwise.
        """

        out = cls('')
        s_len = None
        e_list = []
        for s in sels:
            if s_len is None:
                s_len = len(s)
            else:
                assert len(s) == s_len
            if not e_list:
                e_list = list(list(t) for t in s._expanded)
            else:
                for e, t in zip(e_list, s._expanded):
                    e.extend(t)
        out._expanded = tuple(tuple(e) for e in e_list)
        out._str = '.+'.join([s.str for s in sels if s.nonempty])
        out._max_levels = sum([s.max_levels for s in sels if s.nonempty])
        return out

    @classmethod
    def prod(cls, *sels):

        out = cls('')
        out._str = '+'.join([s.str for s in sels if s.nonempty])
        out._max_levels = sum([s.max_levels for s in sels if s.nonempty])
        out._expanded = tuple(tuple(j for j in itertools.chain(*i)) \
                for i in itertools.product(*[s.expanded for s in sels]))
        return out

    def __add__(self, y):
        return self.add(self, y)

    def __len__(self):
        if len(self._expanded) == 1 and not self._expanded[0]:
            return 0
        else:
            return len(self._expanded)

    def __repr__(self):
        return 'Selector(\'%s\')' % self._str

class SelectorParser(object):
    """
    This class implements a parser for path-like selectors that can
    be associated with elements in a sequential data structure such as a 
    Pandas DataFrame; in the latter case, each level of the selector corresponds
    to a level of a Pandas MultiIndex. An index level may either be a
    denoted by a string label (e.g., 'foo') or a numerical index (e.g., 0, 1,
    2); a selector level may additionally be a list of strings (e.g.,
    '[foo,bar]') or integers (e.g., '[0,2,4]') or continuous intervals 
    (e.g., '[0:5]'). The '*' symbol matches any value in a level, while a 
    range with an open upper bound (e.g., '[5:]') will match all integers
    greater than or equal to the lower bound.

    Examples of valid selectors include

    ==================  =================================
    Selector            Comments
    ==================  =================================
    /foo/bar
    /foo+/bar           equivalent to /foo/bar
    /foo/[qux,bar]
    /foo/bar[0]
    /foo/bar/[0]        equivalent to /foo/bar[0]
    /foo/bar/0          equivalent to /foo/bar[0]
    /foo/bar[0,1]
    /foo/bar[0:5]
    /foo/*/baz
    /foo/*/baz[5]
    /foo/bar,/baz/qux
    (/foo,/bar)+/baz    equivalent to /foo/baz,/bar/baz
    /[foo,bar].+/[0:2]  equivalent to /foo[0],/bar[1]
    ==================  =================================

    Notes
    -----
    An empty string is deemed to be a valid selector.

    Since there is no need to maintain multiple instances of the lexer/parser
    used to process path-like selectors, they are associated with the class
    rather than class instances; likewise, all of the class' methods are
    classmethods.

    Numerical indices in selectors are assumed to be
    zero-based. Intervals do not include the end element (i.e., like numpy, not
    like Pandas).
    """

    tokens = ('ASTERISK', 'COMMA', 'DOTPLUS', 'INTEGER', 'INTEGER_SET',
              'INTERVAL', 'LPAREN', 'PLUS', 'RPAREN', 'STRING', 'STRING_SET')

    @classmethod
    def _parse_interval_str(cls, s):
        """
        Convert string representation of interval to slice.
        """

        start, stop = s.split(':')
        if start == '':
            start = 0
        else:
            start = int(start)
        if stop == '':
            stop = None
        else:
            stop = int(stop)
        return slice(start, stop)

    @classmethod
    def t_PLUS(cls, t):
        r'\+'
        return t

    @classmethod
    def t_DOTPLUS(cls, t):
        r'\.\+'
        return t

    @classmethod
    def t_COMMA(cls, t):
        r'\,'
        return t

    @classmethod
    def t_LPAREN(cls, t):
        r'\('
        return t

    @classmethod
    def t_RPAREN(cls, t):
        r'\)'
        return t

    @classmethod
    def t_ASTERISK(cls, t):
        r'/\*'
        t.value = t.value.strip('/')
        return t

    @classmethod
    def t_INTEGER(cls, t):
        r'/?\d+'
        t.value = int(t.value.strip('/'))
        return t

    @classmethod
    def t_INTEGER_SET(cls, t):
        r'/?\[(?:\d+,?)+\]'
        t.value = map(int, t.value.strip('/[]').split(','))
        return t

    @classmethod
    def t_INTERVAL(cls, t):
        r'/?\[\d*\:\d*\]'
        t.value = cls._parse_interval_str(re.search('\[(.+)\]', t.value).group(1))
        return t

    @classmethod
    def t_STRING(cls, t):
        r'/[^*/\[\]\(\):,\.\d][^+*/\[\]\(\):,\.]*'
        t.value = t.value.strip('/')
        return t

    @classmethod
    def t_STRING_SET(cls, t):
        r'/?\[(?:[^+*/\[\]\(\):,\.\d][^+*/\[\]\(\):,\.]*,?)+\]'
        t.value = t.value.strip('/[]').split(',')
        return t

    @classmethod
    def t_error(cls, t):
        raise ValueError('Cannot tokenize selector - illegal character: %s' % t.value[0])

    # A selector is a list of lists of levels:
    @classmethod
    def p_selector_paren_selector(cls, p):
        'selector : LPAREN selector RPAREN'
        p[0] = p[2]

    @classmethod
    def p_selector_comma_selector(cls, p):
        'selector : selector COMMA selector'
        p[0] = p[1]+p[3]

    @classmethod
    def p_selector_plus_selector(cls, p):
        'selector : selector PLUS selector'
        p[0] = [a+b for a, b in itertools.product(p[1], p[3])]

    @classmethod
    def p_selector_dotplus_selector(cls, p):
        'selector : selector DOTPLUS selector'
        # Expand ranges and wrap strings with lists in each selector:
        for i in xrange(len(p[1])): 
            for j in xrange(len(p[1][i])): 
                if type(p[1][i][j]) in [int, str, unicode]:
                    p[1][i][j] = [p[1][i][j]]
                elif type(p[1][i][j]) == slice:
                    p[1][i][j] = range(p[1][i][j].start, p[1][i][j].stop)
        for i in xrange(len(p[3])):
            for j in xrange(len(p[3][i])):
                if type(p[3][i][j]) in [int, str, unicode]:
                    p[3][i][j] = [p[3][i][j]]
                elif type(p[3][i][j]) == slice:
                    p[3][i][j] = range(p[3][i][j].start, p[3][i][j].stop)
                    
        # Fully expand both selectors into individual identifiers
        ids_1 = [list(x) for y in p[1] for x in itertools.product(*y)]
        ids_3 = [list(x) for y in p[3] for x in itertools.product(*y)]
        
        # The expanded selectors must comprise the same number of identifiers:
        assert len(ids_1) == len(ids_3)        
        p[0] = [a+b for (a, b) in zip(ids_1, ids_3)]

    @classmethod
    def p_selector_selector_plus_level(cls, p):
        'selector : selector PLUS level'
        p[0] = [x+[p[3]] for x in p[1]]

    @classmethod
    def p_selector_selector_level(cls, p):
        'selector : selector level'
        p[0] = [x+[p[2]] for x in p[1]]

    @classmethod
    def p_selector_level(cls, p):
        'selector : level'
        p[0] = [[p[1]]]

    @classmethod
    def p_level(cls, p):
        '''level : ASTERISK
                 | INTEGER
                 | INTEGER_SET
                 | INTERVAL
                 | STRING
                 | STRING_SET'''
        p[0] = p[1]

    @classmethod
    def p_error(cls, p):
        raise ValueError('Cannot parse selector - syntax error: %s' % p)

    @classmethod
    def tokenize(cls, selector):
        """
        Tokenize a selector string.

        Parameters
        ----------
        selector : str
            Selector string.

        Returns
        -------
        token_list : list
            List of tokens extracted by ply.
        """

        cls.lexer.input(selector)
        token_list = []
        while True:
            token = cls.lexer.token()
            if not token: break
            token_list.append(token)
        return token_list

    @classmethod
    def parse(cls, selector):
        """
        Parse a selector string into tokens.

        Parameters
        ----------
        selector : str
            Selector string.

        Returns
        -------
        parse_list : list
            List of lists containing the tokens corresponding to each individual
            selector in the string.

        Notes
        -----
        This method does not expand selectors into the tokens corresponding to
        individual port identifiers.

        See Also
        --------
        SelectorMethods.expand
        """

        if re.search('^\s*$', selector):
            return [[]]
        else:
            return cls.parser.parse(selector, lexer=cls.lexer)

class SelectorMethods(SelectorParser):
    """
    Class for manipulating and using path-like selectors.

    Contains class methods for expanding selectors, selecting rows from a 
    Pandas DataFrame using a selector, etc.

    The class can also be used to create new MultiIndex instances from selectors
    that can be fully expanded into an explicit set of identifiers (and
    therefore contain no ambiguous symbols such as '*' or '[:]').
    """

    @classmethod
    def is_identifier(cls, s):
        """
        Check whether a selector or token sequence can identify a single port.

        Parameters
        ----------
        s : Selector, str, unicode, or sequence
            Selector class instance, raw selector string (e.g., '/foo[0:2]'), 
            sequence of token sequences (e.g., [['foo', (0, 2)]]), or sequence
            of tokens (e.g., ['foo', 0]).
        
        Returns
        -------
        result : bool
            True for a sequence containing only strings and/or integers
            (e.g., ['foo', 0]) or a selector string that expands into a 
            single sequence of strings and/or integers (e.g., [['foo', 0]]).

        Notes
        -----
        Can check sequences of tokens (even though a sequence of tokens is not a
        valid selector).
        """

        if isinstance(s, Selector):
            return len(s) == 1

        if np.iterable(s):
            
            # Try to expand string:
            if type(s) in [str, unicode]:
                try:
                    s_exp = cls.expand(s)
                except:
                    return False
                else:
                    if len(s_exp) == 1:
                        return True
                    else:
                        return False

            # If all entries are lists or tuples, try to expand:
            elif all([(type(x) in [list, slice]) for x in s]):
                if len(cls.expand(s)) == 1:
                    return True
                else:
                    return False

            # A sequence of integers and/or strings is a valid port identifier:
            elif set(map(type, s)).issubset([int, str, unicode]):               
                return True
            else:
                return False

        # A non-iterable cannot be a valid identifier:
        else:
            return False

    @classmethod
    def to_identifier(cls, s):
        """
        Convert an expanded selector/token sequence into a single port identifier string.

        Parameters
        ----------
        s : sequence
            Expanded selector (i.e., a sequence of sequences) or a sequence of 
            string or integer tokens.

        Returns
        -------
        s : str
            Port identifier string.

        Notes
        -----
        Accepts sequences of tokens as well as expanded selectors (even though 
        a sequence of tokens is not a valid selector).
        """

        assert type(s) in [list, tuple]
        if set(map(type, s)).issubset([int, str, unicode]):
            tokens = s
        else:
            assert len(s) == 1
            tokens = s[0]

        result = ''
        for t in tokens:
            if type(t) == str:
                result += '/'+t
            elif type(t) == int:
                result += '[%s]' % t
            else:
                raise ValueError('Cannot convert to single port identifier.')
        return result

    @classmethod
    def is_ambiguous(cls, selector):
        """
        Check whether a selector cannot be expanded into an explicit list of identifiers.

        A selector is ambiguous if it contains the symbols '*' or ':]' (i.e., a
        range with no upper bound).

        Parameters
        ----------
        selector : Selector, str, unicode or sequence
            Selector class instance, selector string (e.g., '/foo[0:2]'), 
            or sequence of token sequences (e.g., [['foo', (0, 2)]]).

        Returns
        -------
        result : bool
            True if the selector is ambiguous, False otherwise.
        """

        # The Selector class can only encapsulate an unambiguous selector:
        if isinstance(selector, Selector):
            return False

        if type(selector) in [str, unicode]:
            if re.search(r'(?:\*)|(?:\:\])', selector):
                return True
            else:
                return False
        elif type(selector) in [list, tuple]:
            for tokens in selector:
                for token in tokens:
                    if token == '*' or \
                       (type(token) == slice and token.stop is None):
                        return True
            return False
        else:
            raise ValueError('invalid selector type')

    @classmethod
    def is_selector_empty(cls, selector):
        """
        Check whether a string or sequence is an empty selector.

        Parameters
        ----------
        s : str, unicode, or sequence
            String or sequence to test.
        
        Returns
        -------
        result : bool
            True if `s` is a sequence containing empty sequences or a null
            string, False otherwise.

        Notes
        -----
        Ambiguous selectors are not deemed to be empty.
        """

        if isinstance(selector, Selector): 
            return len(selector) == 0

        if type(selector) in [str, unicode] and \
           re.search('^\s*$', selector):
            return True
        if type(selector) in [list, tuple] and \
             all([len(x) == 0 for x in selector]):
                return True
        return False

    @classmethod
    def is_selector_seq(cls, s):
        """
        Check whether a sequence is a valid selector.

        Parameters
        ----------
        s : sequence
            Sequence to test.

        Returns
        -------
        result : bool
            True if a sequence of valid token sequences
            (e.g., [['foo', (0, 2)]], [['bar', 'baz'], ['qux', 0]]),
            False otherwise.

        Note
        ----
        An empty sequence (e.g., []) is deemed to be a valid selector.
        """

        assert np.iterable(s)
        for tokens in s:

            # The selector must contain sequences of tokens:
            if not np.iterable(tokens):
                return False

            # Each token must either be a string, integer, slice,
            # list of strings, or list of integers:
            for token in tokens:
                if type(token) == list:
                    token_types = set(map(type, token))
                    if not (token_types.issubset([str, unicode]) or \
                            token_types == set([int])):
                        return False
                elif type(token) not in [slice, str, unicode, int]:
                    return False

        # All tokens are valid:
        return True
        
    @classmethod
    def is_selector_str(cls, s):
        """
        Check whether a string is a valid selector.

        Parameters
        ----------
        s : str, unicode
            String to test.

        Returns
        -------
        result : bool
            True if the specified selector is a parseable string 
            (e.g., '/foo[0:2]'), False otherwise.
        """

        assert type(s) in [str, unicode]
        try:
            cls.parse(s)
        except:
            return False
        else:
            return True

    @classmethod
    def is_selector(cls, s):
        """
        Check whether a string or sequence is a valid selector.

        Parameters
        ----------
        s : Selector, str, unicode, or sequence
            Selector instance, string, or sequence to test.

        Returns
        -------
        result : bool
            True if the specified selector is a parseable string (e.g.,
            '/foo[0:2]') or a sequence of valid token sequences.
            (e.g., [['foo', (0, 2)]], [['bar', 'baz'], ['qux', 0]]).
        """

        if isinstance(s, Selector):
            return True
        elif type(s) in [str, unicode]:
            return cls.is_selector_str(s)
        elif np.iterable(s):
            return cls.is_selector_seq(s)
        else:
            return False

    @classmethod
    def expand(cls, selector, pad_len=0):
        """
        Expand an unambiguous selector into a list of identifiers.

        Parameters
        ----------
        selector : Selector, str, unicode, or sequence
            Selector class instance, string (e.g., '/foo[0:2]'), or sequence
            of token sequences (e.g., [['foo', (0, 2)]]).
        pad_len : int
            Length to which expanded token sequences should be padded with blanks.
            If infinite, the sequences are padded to the length of the longest
            sequence.

        Returns
        -------
        result : list
            List of identifiers. If the number of levels in the selector is 1,
            each is a string or integer token; otherwise, each identifier is 
            a tuple of identifier is a tuple of tokens.

        Examples
        --------
        >>> from neurokernel.plsel import SelectorMethods
        >>> SelectorMethods.expand('/foo[0:2]')
        [('foo', 0), ('foo', 1)]
        >>> SelectorMethods.expand('/foo,/bar[0:2]', float('inf'))
        [('foo', ''), ('bar', 0), ('bar', 1)]
        >>> SelectorMethods.expand('/foo[0:2]', 3)
        [('foo', 0, ''), ('foo', 1, '')]
        >>> SelectorMethods.expand('/bar,/foo[0:2]', 3)
        [('bar', '', ''), ('foo', 0, ''), ('foo', 1, '')]
        """

        if isinstance(selector, Selector):
            if pad_len == 0:
                return selector.expanded
            elif pad_len == float('inf'):
                return [tuple(x)+('',)*(selector.max_levels-len(x)) \
                        for x in selector.expanded]
            else:
                return [tuple(x)+('',)*(pad_len-len(x)) \
                        for x in selector.expanded]

        assert cls.is_selector(selector)
        assert not cls.is_ambiguous(selector)

        if type(selector) in [str, unicode]:
            p = cls.parse(selector)
        elif np.iterable(selector):

            # Assume empty iterables are empty selectors:
            if not selector:
                selector = [()]

            # Copy the selector to avoid modifying it:
            p = copy.copy(selector)
        else:
            raise ValueError('invalid selector type')

        max_levels = 0
        temp = []
        for i in xrange(len(p)):
            t = list(p[i])
            len_p = len(p[i])
            max_levels = max(max_levels, len_p)
            for j in xrange(len_p):

                # Wrap integers and strings in a list so that
                # itertools.product() can iterate over them:
                if type(t[j]) in [int, str, unicode]:
                    t[j] = [t[j]]

                # Expand slices into ranges:
                elif type(t[j]) == slice:
                    t[j] = range(t[j].start, t[j].stop)
            temp.append(t)

        if pad_len == float('inf'):
            result = [tuple(x)+('',)*(max_levels-len(x)) \
                      for y in temp for x in itertools.product(*y)]
        else:
            result = [tuple(x)+('',)*(pad_len-len(x)) \
                      for y in temp for x in itertools.product(*y)]

        # If the selector doesn't expand to anything, return a list containing
        # an empty tuple:
        if result:
            return result
        else:
            return [()]

    @classmethod
    def is_expandable(cls, selector):
        """
        Check whether a selector can be expanded into multiple identifiers.

        Parameters
        ----------
        selector : Selector, str, unicode, or sequence
            Selector class instance, string (e.g., '/foo[0:2]'), or 
            sequence of token sequences (e.g., [['foo', (0, 2)]]).

        Returns
        -------
        result : bool
            True if the selector contains any intervals or sets of
            strings/integers, False otherwise. Ambiguous selectors are
            not deemed to be expandable, nor are fully expanded selectors or
            Selector instances.
        """

        assert cls.is_selector(selector)

        if isinstance(selector, Selector) or cls.is_ambiguous(selector):
            return False
        if type(selector) in [str, unicode]:
            p = cls.parse(selector)
        elif type(selector) in [list, tuple]:
            p = selector
        else:
            raise ValueError('invalid selector type')
        for i in xrange(len(p)):
            for j in xrange(len(p[i])):
                if type(p[i][j]) in [int, str, unicode]:
                    p[i][j] = [p[i][j]]

                elif type(p[i][j]) == slice:
                    p[i][j] = range(p[i][j].start, p[i][j].stop)

                    # The presence of a range containing more than 1 element
                    # implies expandability:
                    if len(p[i][j]) > 1: return True                        
                elif type(p[i][j]) == list:

                    # The presence of a list containing more than 1 unique
                    # element implies expandability:
                    if len(set(p[i][j])) > 1: return True
                else:
                    raise ValueError('invalid selector contents')

        if len(set([tuple(x) for y in p for x in itertools.product(*y)])) > 1:
            return True
        else:
            return False
        
    @staticmethod
    def are_consecutive(int_list):
        """
        Check whether a list of integers is consecutive.

        Parameters
        ----------
        int_list : list of int
            List of integers

        Returns
        -------
        result : bool
            True if the integers are consecutive, false otherwise.
        
        Notes
        -----
        Does not assume that the list is sorted.
        """

        if set(np.diff(int_list)) == set([1]):
            return True
        else:
            return False

    @classmethod
    def collapse(cls, id_list):
        """
        Collapse a list of identifiers into a selector string.

        Parameters
        ----------
        id_list : list of tuple
            List of identifiers; each identifier is a list of token tuples.

        Returns
        -------
        selector : str
            String that expands into the given identifier list.

        Notes
        -----
        Expects all identifiers in the given list to have the same
        number of levels.
        """

        # XXX doesn't collapse expanded selectors such as /foo/xxx,/bar/yyy properly

        # Can only collapse list identifiers that all have the same number of
        # levels:
        assert len(set(map(len, id_list))) == 1

        # Collect all tokens for each level:
        levels = [[] for i in xrange(max(map(len, id_list)))]
        for i in xrange(len(id_list)):
            for j in xrange(len(id_list[i])):
                if not(id_list[i][j] in levels[j]):
                    levels[j].append(id_list[i][j])

        def collapse_level(level):
            """
            Recursively called function to collapse all values in a single level.
            """

            type_set = set(map(type, level))
            if type_set == set([int]):

                # If a level only contains consecutive integers, convert it into an
                # interval:
                level.sort()
                if cls.are_consecutive(level):
                    return ['[%s:%s]' % (min(level), max(level)+1)]

                # If a level contains nonconsecutive integers, convert it into a
                # list:
                else:
                    return ['['+','.join([str(i) for i in level])+']']
            elif type_set in set([str, unicode]):
                if len(level) == 1:
                    return level
                else:
                    return ['['+','.join([s for s in level])+']']
            else:
                level_int = sorted([x for x in level if type(x) == int])
                level_str = sorted([x for x in level if type(x) in [str, unicode]])
                return collapse_level(level_int)+collapse_level(level_str)

        # If a level contains multiple string AND integer tokens, convert it to
        # a list:

        collapsed_list = []
        for level in levels:
            collapsed_list.append(collapse_level(sorted(level)))
        selector_list = []
        for t in itertools.product(*collapsed_list):
            selector = ''
            for s in t:
                if s[0] == '[':
                    selector += s
                else:
                    selector = selector + '/' + s
            selector_list.append(selector)
        return ','.join(selector_list)

    @classmethod
    def are_disjoint(cls, *selectors):
        """
        Check whether several selectors are disjoint.

        Parameters
        ----------
        s0, s1, ... : Selector, str, unicode, or sequence
            Selectors to check. Each selector is either a
            Selector class instance, a string (e.g.,
            '/foo[0:2]'), or a sequence of token sequences
            (e.g., [['foo', (0, 2)]]).

        Returns
        -------
        result : bool
            True if none of the identifiers comprised by one selector are
            comprised by the other.

        Notes
        -----
        The selectors must not be ambiguous.

        The empty selector is deemed to be disjoint to all other selectors.
        """

        assert len(selectors) >= 1
        assert all(map(cls.is_selector, selectors))
        if len(selectors) == 1: return True
        assert all(map(lambda s: not cls.is_ambiguous(s), selectors))

        # Expand selectors into sets of identifiers:
        ids = set()
        for selector in selectors:

            # Skip empty selectors; they are seemed to be disjoint to all
            # selectors:
            ids_new = set(map(tuple, cls.expand(selector)))
            if ids_new == set([()]):
                continue

            # If some identifiers are present in both the previous expanded
            # selectors and the current selector, the selectors cannot be disjoint:
            if ids.intersection(ids_new):
                return False
            else:
                ids = ids.union(ids_new)
        return True

    @classmethod
    def count_ports(cls, selector):
        """
        Count number of distinct port identifiers in unambigious selector.

        Parameters
        ----------
        selector : Selector, str, unicode, or sequence
            Selector class instance, string (e.g., '/foo[0:2]'),
            or sequence of token sequences (e.g., [['foo', (0, 2)]]).

        Returns
        -------
        count : int
            Number of identifiers comprised by selector.
        """

        e = cls.expand(selector)
        if e == [()] or e == ((),):
            return 0
        else:
            return len(e)

    # Need to create cache here because one can't assign create a cache that is
    # an attribute of the classmethod itself:
    __max_levels_cache = {}
    @classmethod
    def max_levels(cls, selector):
        """
        Return maximum number of token levels in selector.

        Parameters
        ----------
        selector : Selector, str, unicode, or sequence
            Selector class instance, string (e.g., '/foo[0:2]'), or
            sequence of token sequences (e.g., [['foo', slice(0, 2)]]).

        Returns
        -------
        count : int
            Maximum number of tokens in selector.
        """

        assert cls.is_selector(selector)

        # Selector class instances already contain max_levels precomputed:
        if isinstance(selector, Selector):
            return selector.max_levels

        # Handle unhashable selectors:
        try:
            hash(selector)
        except:
            h = _packb(selector)
        else:
            h = selector

        # Use memoization:
        try:
            return cls.__max_levels_cache[h]
        except:
            if isinstance(selector, Selector):
                return selector.max_levels
            elif type(selector) in [str, unicode]:
                try:
                    count = max(map(len, cls.parse(selector)))
                except:
                    count = 0
            elif type(selector) in [list, tuple]:
                try:
                    count = max(map(len, selector))
                except:
                    count = 0
            else:
                raise ValueError('invalid selector type')
            cls.__max_levels_cache[h] = count
            return count

    @classmethod
    def _multiindex_row_in(cls, row, parse_list, start=None, stop=None):
        """
        Check whether a row in a MultiIndex matches a parsed selector.

        Check whether the entries in a (subinterval of a) given tuple of data
        corresponding to the entries of one row in a MultiIndex match the
        specified token values.

        Parameters
        ----------
        row : sequence
            Data corresponding to a single row of a MultiIndex.
        parse_list : list
            List of lists of token values extracted by ply.
        start, stop : int
            Start and end indices in `row` over which to test entries. If
            the 

        Returns
        -------
        result : bool
            True of all entries in specified subinterval of row match, 
            False otherwise.
        """

        row_sub = row[start:stop]
        for tokens in parse_list:

            # A single row will never match an empty token list:
            if not tokens:
                continue

            # Check whether all of the entries in `row_sub` match some list of
            # tokens. If this loop terminates prematurely because of a mismatch
            # between `row_sub` and some list of tokens in `parse_list`, it will
            # not return True; this forces checking of the subsequent token
            # lists:
            for i, token in enumerate(tokens):

                # '*' matches everything:
                if token == '*':
                    continue

                # Integers and strings must match exactly:
                elif type(token) in [int, str, unicode]:
                    if row_sub[i] != token:
                        break

                # Tokens must be in a set of values:
                elif type(token) == list:
                    if row_sub[i] not in token:
                        break

                # Token must be within range of an interval:
                elif type(token) == slice:
                    i_start = token.start
                    i_stop = token.stop

                    # Handle intervals with ambiguous start or stop values:
                    if (i_start is not None and row_sub[i] < i_start) or \
                       (i_stop is not None and row_sub[i] >= i_stop):
                        break
                else:
                    continue
            else:
                return True

        # If the function still hasn't returned, no match was found:
        return False

    @classmethod
    def _index_row_in(cls, row, parse_list):
        """
        Check whether a row in an Index matches a parsed selector.

        Check whether a row label in an Index instance matches the
        specified token values.

        Parameters
        ----------
        row : scalar
            Data corresponding to a single row of an Index.
        parse_list : list
            List of lists of token values extracted by ply.

        Returns
        -------
        result : bool
            True of all entries in specified subinterval of row match, 
            False otherwise.
        """

        # Since `row` is a scalar, it need only match the sole entry of one of
        # the lists in `parse_list`:
        for tokens in parse_list:
            if not tokens:
                continue
            if len(tokens) > 1:
                raise ValueError('index row only is scalar')
            if tokens[0] == '*':
                return True
            elif type(tokens[0]) in [int, str, unicode]:
                if row == tokens[0]:
                    return True
            elif type(tokens[0]) == list:
                if row in tokens[0]:
                    return True
            elif type(tokens[0]) == slice:
                i_start = tokens[0].start
                i_stop = tokens[0].stop
                if (i_start is None or row >= i_start) and \
                   (i_stop is None or row < i_stop):
                    return True
            else:
                continue
        return False

    @classmethod
    def is_in(cls, s, t):
        """
        Check whether all of the identifiers in one selector are comprised by another.

        Parameters
        ----------
        s, t : Selector, str, unicode, or sequence
            Check whether selector `s` is in `t`. Each selector is either a
            Selector class instance, a string (e.g., '/foo[0:2]'), or a sequence 
            of token sequences (e.g., [['foo', (0, 2)]]).

        Returns
        -------
        result : bool
            True if the first selector is in the second, False otherwise. If `s`
            is an empty selector, this method always returns True.
        """

        assert cls.is_selector(s)
        assert cls.is_selector(t)

        s_exp = set(cls.expand(s))
        if s_exp == set([()]):
            return True
        t_exp = set(cls.expand(t))
        if s_exp.issubset(t_exp):
            return True
        else:
            return False

    @classmethod
    def get_tuples(cls, df, selector, start=None, stop=None):
        """
        Return tuples containing index labels selected by specified selector.

        Parameters
        ----------
        df : pandas.DataFrame
            DataFrame instance on which to apply the selector.
        selector : Selector, str, unicode, or sequence
            Selector class instance, string (e.g., '/foo[0:2]'), or sequence 
            of token sequences (e.g., [['foo', (0, 2)]]).
        start, stop : int
            Start and end indices in `row` over which to test entries.
            If the index of `df` is an Index, these are ignored.

        Returns
        -------
        result : list
            List of tuples containing index labels for selected rows. If 
            `df.index` is an Index, the result is a list of labels.
        """

        assert cls.is_selector(selector)
        max_levels = cls.max_levels(selector)
        if isinstance(selector, Selector):
            parse_list = selector.expanded
        elif type(selector) in [str, unicode]:
            try:
                parse_list = cls.expand(selector, max_levels)
            except:
                parse_list = cls.parse(selector)
        elif type(selector) in [list, tuple]:
            parse_list = selector
        else:
            raise ValueError('invalid selector type')        

        # The maximum number of tokens must not exceed the number of levels in the
        # DataFrame's MultiIndex:
        if max_levels > len(df.index.names[start:stop]):
            raise ValueError('Maximum number of levels in selector exceeds that of '
                             'DataFrame index')

        if isinstance(df.index, pd.MultiIndex):
            return [t for t in df.index \
                    if cls._multiindex_row_in(t, parse_list, start, stop)]
        else:
            return [(t,) for t in df.index \
                    if cls._index_row_in(t, parse_list)]

    @classmethod
    def get_index(cls, df, selector, start=None, stop=None, names=[]):
        """
        Return index corresponding to rows selected by specified selector.

        Parameters
        ----------
        df : pandas.DataFrame
            DataFrame instance on which to apply the selector.
        selector : str or unicode
            Row selector.
        start, stop : int
            Start and end indices in `row` over which to test entries.
        names : scalar or list
            Name or names of levels to use in generated index.

        Returns
        -------
        result : pandas.Index or pandas.MultiIndex
            Index that refers to the rows selected by the specified
            selector.
        """

        assert cls.is_selector(selector)

        tuples = cls.get_tuples(df, selector, start, stop)
        if not tuples:
            raise ValueError('no tuples matching selector found')

        # XXX This probably could be made faster by directly manipulating the
        # existing MultiIndex:
        if all(map(np.iterable, tuples)):
            if np.iterable(names) and names:
                return pd.MultiIndex.from_tuples(tuples, names=names)
            elif names:
                return pd.MultiIndex.from_tuples(tuples, names=[names])
            else:
                return pd.MultiIndex.from_tuples(tuples)
        else:
            if np.iterable(names) and names:
                return pd.Index(tuples, name=names[0])
            elif names:
                return pd.Index(tuples, name=names)
            else:
                return pd.Index(tuples)

    @classmethod
    def index_to_selector(cls, idx):
        """
        Convert an index into an expanded port selector.

        Parameters
        ----------
        idx : pandas.Index or pandas.MultiIndex
            Index containing port identifiers.
        
        Returns
        -------
        selector : list of tuple
            List of tuples corresponding to individual port identifiers.
        """

        if isinstance(idx, pd.MultiIndex):
            return idx.tolist()
        else:
            return [(i,) for i in idx.tolist()]

    @classmethod
    def pad_selector(cls, selector, pad_len=float('inf')):
        """
        Expand and pad a selector with blank tokens.

        Expand a selector and pad those port identifier token sequences
        that contain fewer tokens than the specified maximum.

        Parameters
        ----------
        selector : Selector, str, unicode, or sequence
            Selector class instance, string (e.g., '/foo[0:2]'), or sequence 
            of token sequences (e.g., [['foo', slice(0, 2)]]).
        pad_len : int
            Length to which expanded token sequences should be padded with blanks.
            If infinite, the sequences are padded to the length of the longest
            sequence.

        Returns
        -------
        padded : sequence
            Sequence of token sequences padded with blank strings.
        """

        if isinstance(selector, Selector):
            expanded = selector.expanded
            max_levels = selector.max_levels
        else:
            expanded = cls.expand(selector)
            max_levels = max(map(len, expanded))

        if pad_len == float('inf'):
            return [tuple(x)+('',)*(max_levels-len(x)) for x in expanded]
        elif pad_len == 0:
            return expanded
        else:
            return [tuple(x)+('',)*(pad_len-len(x)) for x in expanded]

    @classmethod
    def make_index_two_concat(cls, sel_0, sel_1, names=[]):
        """
        Create an index from two selectors concatenated elementwise.

        Parameters
        ----------
        sel_0, sel_1 : str or sequence
            Selector strings (e.g., '/foo[0:2]') or sequence of token 
            sequences (e.g., [['foo', (0, 2)]]). Both of the selectors must
            comprise the same number of port identifiers.
        names : list
            Names of levels to use in generated MultiIndex. If no names are
            specified, the levels are assigned increasing integers starting with
            0 as their names.

        Returns
        -------
        result : pandas.MultiIndex
            MultiIndex whose rows are each the concatenation of the
            corresponding rows in `sel_0` and `sel_1`. Each row contains twice
            the maximum number of tokens in the two selectors.

        Notes
        -----
        The selectors may not contain ambiguous symbols such as '*' or '[:]'.
        """

        assert cls.is_selector(sel_0)
        assert not cls.is_ambiguous(sel_0)
        assert cls.is_selector(sel_1)
        assert not cls.is_ambiguous(sel_1)

        sels_0 = cls.expand(sel_0)
        sels_1 = cls.expand(sel_1)

        assert len(sels_0) == len(sels_1)
        N_sel = len(sels_0)

        levels = [[]]
        max_levels_0 = max(map(len, sels_0)) if N_sel else 0
        max_levels_1 = max(map(len, sels_1)) if N_sel else 0
        max_levels = max(max_levels_0, max_levels_1)

        selectors = []
        for i in xrange(N_sel):

            # Pad expanded selectors:
            sels_0[i] = list(sels_0[i])
            sels_1[i] = list(sels_1[i])

            n = len(sels_0[i])
            if n < max_levels:
                sels_0[i].extend(['' for k in xrange(max_levels-n)])
            m = len(sels_1[i])
            if m < max_levels:
                sels_1[i].extend(['' for k in xrange(max_levels-m)])

            # Concatenate:
            selectors.append(sels_0[i]+sels_1[i])

            # Extract level values:
            for k in xrange(max_levels*2):
                if len(levels) < k+1:
                    levels.append([])
                levels[k].append(selectors[-1][k])

        # Discard duplicate level values:
        levels = [sorted(set(level)) for level in levels]

        # Start with at least one label so that a valid Index will be returned
        # if the selector is empty:        
        labels = [[]]

        # Construct label indices:
        for i in xrange(N_sel):
            for j in xrange(max_levels*2):
                if len(labels) < j+1:
                    labels.append([])
                labels[j].append(levels[j].index(selectors[i][j]))
                    
        if not names:
            names = range(len(levels))
        return pd.MultiIndex(levels=levels, labels=labels, names=names)

    @classmethod
    def make_index_two_prod(cls, sel_0, sel_1, names=[]):
        """
        Create an index from the product of two selectors.

        Parameters
        ----------
        sel_0, sel_1 : str or sequence
            Selector strings (e.g., '/foo[0:2]') or sequence of token 
            sequences (e.g., [['foo', (0, 2)]]).
        names : list
            Names of levels to use in generated MultiIndex. If no names are
            specified, the levels are assigned increasing integers starting with
            0 as their names.

        Returns
        -------
        result : pandas.MultiIndex
            MultiIndex whose rows are the product of the corresponding rows in
            `sel_0` and `sel_1`. Each row contains twice the maximum number of
            tokens in the two selectors.

        Notes
        -----
        The selectors may not contain ambiguous symbols such as '*' or '[:]'.
        """

        assert cls.is_selector(sel_0)
        assert not cls.is_ambiguous(sel_0)
        assert cls.is_selector(sel_1)
        assert not cls.is_ambiguous(sel_1)

        sels_0 = cls.expand(sel_0)
        sels_1 = cls.expand(sel_1)

        N_sel_0 = len(sels_0)
        N_sel_1 = len(sels_1)

        levels = [[]]
        max_levels_0 = max(map(len, sels_0)) if N_sel_0 else 0
        max_levels_1 = max(map(len, sels_1)) if N_sel_1 else 0
        max_levels = max(max_levels_0, max_levels_1)

        selectors = []
        for i, j in itertools.product(xrange(N_sel_0), xrange(N_sel_1)):

            # Pad expanded selectors:
            sels_0[i] = list(sels_0[i])
            sels_1[j] = list(sels_1[j])

            n = len(sels_0[i])
            if n < max_levels:
                sels_0[i].extend(['' for k in xrange(max_levels-n)])
            m = len(sels_1[j])
            if m < max_levels:
                sels_1[j].extend(['' for k in xrange(max_levels-m)])

            # Concatenate:
            selectors.append(sels_0[i]+sels_1[j])

            # Extract level values:
            for k in xrange(max_levels*2):
                if len(levels) < k+1:
                    levels.append([])
                levels[k].append(selectors[-1][k])

        # Discard duplicate level values:
        levels = [sorted(set(level)) for level in levels]

        # Start with at least one label so that a valid Index will be returned
        # if the selector is empty:        
        labels = [[]]

        # Construct label indices:
        N_sel = N_sel_0*N_sel_1
        for i in xrange(N_sel):
            for j in xrange(max_levels*2):
                if len(labels) < j+1:
                    labels.append([])
                labels[j].append(levels[j].index(selectors[i][j]))

        if not names:
            names = range(len(levels))
        return pd.MultiIndex(levels=levels, labels=labels, names=names)

    @classmethod
    def make_index(cls, selector, names=[]):
        """
        Create an index from the specified selector.

        Parameters
        ----------
<<<<<<< HEAD
        selector : str or sequence
            Selector string (e.g., '/foo[0:2]') or sequence of token
            sequences (e.g., [['foo', (0, 2)]]).
=======
        selector : Selector, str, unicode, or sequence
            Selector class instance, string (e.g., '/foo[0:2]'), or 
            sequence of token sequences (e.g., [['foo', (0, 2)]]).
>>>>>>> c32aa6c3
        names : list
            Names of levels to use in generated MultiIndex. If no names are
            specified, the levels are assigned increasing integers starting with
            0 as their names.

        Returns
        -------
        result : pandas.Index or pandas.MultiIndex
            MultiIndex corresponding to the specified selector. If the selector
            only contains a single level, an Index is returned (this is due to a
            pecularity of pandas).

        Notes
        -----
        The selector may not contain ambiguous symbols such as '*' or '[:]'.
        """

        assert cls.is_selector(selector)
        assert not cls.is_ambiguous(selector)

        # Since nonempty Selectors are already expanded into lists of tuples,
        # MultiIndex.from_tuples() can be used directly:
        if isinstance(selector, Selector) and selector.nonempty:
            if not names:
                names = range(selector.max_levels)
            return pd.MultiIndex.from_tuples(selector.expanded,
                                             names=names)

        # XXX It might be preferable to make expand() 
        # convert all output to a tuple rather than just doing so here: 
        selectors = tuple(cls.expand(selector))

        N_sel = len(selectors)
        sel_lens =  map(len, selectors)
        max_levels = max(sel_lens) if N_sel else 0

        # NaNs in index are not supported by MultiIndex. Create from tuples
        # only if all selectors have same levels.
        if len(set(sel_lens)) == 1:
            if not names:
                names = range(max_levels)

            if selectors == ((),):
                return pd.MultiIndex(levels=[[]], labels=[[]], names=names)
            else:
                return pd.MultiIndex.from_tuples(selectors, names=names)

        # Accumulate unique values for each level of the MultiIndex:
        levels = [set() for i in xrange(max_levels)]
        for i in xrange(N_sel):
            for j in xrange(sel_lens[i]):
                levels[j].add(selectors[i][j])
            for j in xrange(sel_lens[i], max_levels):
                levels[j].add('')

        # Sort levels:
        levels = [sorted(level) for level in levels]

        # Construct label indices:
        labels = [[] for i in xrange(max_levels)]
        for i in xrange(N_sel):
            for j in xrange(sel_lens[i]):
                labels[j].append(levels[j].index(selectors[i][j]))
            for j in xrange(sel_lens[i], max_levels):
                labels[j].append(levels[j].index(''))

        if not names:
            names = range(len(levels))
        return pd.MultiIndex(levels=levels, labels=labels, names=names)

    @classmethod
    def select(cls, df, selector, start=None, stop=None):
        """
        Select rows from DataFrame using a path-like selector.

        Parameters
        ----------
        df : pandas.DataFrame
            DataFrame instance on which to apply the selector.
        selector : str, unicode, or sequence
            Selector string (e.g., '/foo[0:2]') or sequence of token sequences
            (e.g., [['foo', (0, 2)]]).            
        start, stop : int
            Start and end indices in `row` over which to test entries.

        Returns
        -------
        result : pandas.DataFrame
            DataFrame containing selected rows.
        """

        assert cls.is_selector(selector)
        if type(selector) in [str, unicode]:
            if len(df.index.names[start:stop])>1:
                try:
                    tks = cls.expand(selector)
                    return df[tks]
                except:
                    pass
            parse_list = cls.parse(selector)
        elif type(selector) in [list, tuple]:
            try:
                tks = cls.expand(selector)
                return df[tks]
            except:
                pass
            parse_list = selector
        else:
            raise ValueError('invalid selector type')

        # The number of tokens must not exceed the number of levels in the
        # DataFrame's MultiIndex; the maximum number of levels in a selector
        # containing no identifiers is obviously 0:
        max_levels = max(map(len, parse_list)) if len(parse_list) else 0
        if max_levels > len(df.index.names[start:stop]):
            raise ValueError('Number of levels in selector exceeds number in row subinterval')

        if type(df.index) == pd.MultiIndex:
            return df.select(lambda row: cls._multiindex_row_in(row, parse_list, 
                                                                start, stop))
        else:
            return df.select(lambda row: cls._index_row_in(row, parse_list))

# Set the option optimize=1 in the production version; need to perform these
# assignments after definition of the rest of the class because the class'
# internal namespace can't be accessed within its body definition:
SelectorParser.lexer = lex.lex(module=SelectorParser)
SelectorParser.parser = yacc.yacc(module=SelectorParser, 
                                  debug=0, write_tables=0)

class BasePortMapper(object):
    """
    Maps integer sequence to/from path-like port identifiers.

    Examples
    --------
    >>> pm = BasePortMapper('/[a,b][0:2]')
    >>> print pm.ports_to_inds('/b[0:2]')
    array([2, 3])
    >>> print pm.inds_to_ports([0, 1])
    [('a', 0), ('a', 1)]

    Parameters
    ----------
    selector : str, unicode, or sequence
        Selector string (e.g., '/foo[0:2]') or sequence of token sequences
        (e.g., [['foo', (0, 2)]]) to map to `data`.
    portmap : sequence of int
        Integer indices to map to port identifiers. If no map is specified,
        it is assumed to be an array of consecutive integers from 0
        through one less than the number of ports.

    Attributes
    ----------
    index : pandas.MultiIndex
        Index of port identifiers.
    portmap : pandas.Series
        Map of port identifiers to integer indices.

    Notes
    -----
    The selectors may not contain any '*' or '[:]' characters.
    A single port identifier may be mapped to multiple integer indices, 
    but not vice-versa.
    """

    def __init__(self, selector, portmap=None):
        self.sel = SelectorMethods()
        N = self.sel.count_ports(selector)
        if portmap is None:
            self.portmap = pd.Series(data=np.arange(N))
        else:
            assert len(portmap) == N
            self.portmap = pd.Series(data=np.array(portmap))
        self.portmap.index = self.sel.make_index(selector)

    def copy(self):
        """
        Return copy of this port mapper.

        Returns
        -------
        result : neurokernel.plsel.BasePortMapper
            Copy of port mapper instance.
        """

        c = BasePortMapper('')
        c.portmap = self.portmap.copy()
        return c

    @classmethod
    def from_index(cls, idx, portmap=None):
        """
        Create port mapper from a Pandas index and a sequence of integer indices.

        Parameters
        ----------
        index : pandas.MultiIndex
            Index containing selector data.
        portmap : sequence of int
            Integer indices to map to port identifiers. If no map is specified,
            it is assumed to be an array of consecutive integers from 0
            through one less than the number of ports.

        Returns
        -------
        result : neurokernel.plsel.BasePortMapper
            New port mapper instance.

        Notes
        -----
        If specified, the portmap sequence is copied into the new mapper to avoid 
        side effects associated with modifying the specified sequence after
        mapper instantiation.
        """

        pm = cls('')
        N = len(idx)
        if portmap is None:
            pm.portmap = pd.Series.from_array(np.arange(N), idx)
        else:
            assert len(portmap) == N
            pm.portmap = pd.Series.from_array(np.array(portmap), idx)
        return pm

    @classmethod
    def from_pm(cls, pm):
        """
        Create a new port mapper instance given an existing instance.

        Parameters
        ----------
        result : neurokernel.plsel.BasePortMapper
            Existing port mapper instance.

        Returns
        -------
        result : neurokernel.plsel.BasePortMapper
            New port mapper instance.
        """

        assert isinstance(pm, cls)
        r = cls('')
        r.portmap = pm.portmap.copy()
        return r

    @property
    def index(self):
        """
        Port mapper index.
        """
        
        return self.portmap.index
    @index.setter
    def index(self, i):
        self.portmap.index = i

    def inds_to_ports(self, inds):
        """
        Convert list of integer indices to port identifiers.

        Examples
        --------
        >>> pm = BasePortMapper('/[a,b][0:2]')
        >>> print pm.inds_to_ports([0, 1])
        [('a', 0), ('a', 1)]

        Parameters
        ----------
        inds : array_like of int
            Integer indices of ports.

        Returns
        -------
        t : list of tuple
            Expanded port identifiers.
        """

        return self.portmap[self.portmap.isin(inds)].index.tolist()

    def ports_to_inds(self, selector):
        """
        Convert port selector to list of integer indices.

        Examples
        --------
        >>> pm = BasePortMapper('/[a,b][0:2]')
        >>> print pm.ports_to_inds('/b[0:2]')

        Parameters
        ----------
        selector : str, unicode, or sequence
            Selector string (e.g., '/foo[0:2]') or sequence of token sequences
            (e.g., [['foo', (0, 2)]]).

        Returns
        -------
        inds : numpy.ndarray of int
            Integer indices of ports comprised by selector. 
        """

        return self.sel.select(self.portmap, selector).dropna().values

    def get_map(self, selector):
        """
        Retrieve integer indices associated with selector.

        Parameters
        ----------
        selector : str, unicode, or sequence
            Selector string (e.g., '/foo[0:2]') or sequence of token sequences
            (e.g., [['foo', (0, 2)]]).

        Returns
        -------
        result : numpy.ndarray
            Selected data.
        """

        return np.asarray(self.sel.select(self.portmap, selector).dropna())

    def set_map(self, selector, portmap):
        """
        Set mapped integer index associated with selector.

        Parameters
        ----------
        selector : str, unicode, or sequence
            Selector string (e.g., '/foo[0:2]') or sequence of token sequences
            (e.g., [['foo', (0, 2)]]).            
        portmap : sequence of int
            Integer indices to map to port identifiers.
        """
        
        self.portmap[self.sel.get_index(self.portmap, selector)] = portmap

    def equals(self, pm):
        """
        Check whether this mapper is equivalent to another mapper.

        Parameters
        ----------
        pm : neurokernel.plsel.BasePortMapper
            Mapper to compare to this mapper.

        Returns
        -------
        result : bool
             True if the specified port mapper contains the same port
             identifiers as this instance and maps them to the same integer
             values.

        Notes
        -----
        The port identifiers and maps in the specified port mapper need not be
        in the same order as this instance to be deemed equal.
        """

        assert isinstance(pm, BasePortMapper)
        pm0 = self.portmap.order()
        pm1 = pm.portmap.order()
        if np.array_equal(pm0.values, pm1.values) and \
           pm0.index.equals(pm1.index):
            return True
        else:
            return False

    def __len__(self):
        return self.portmap.size

    def __repr__(self):
        return 'Map:\n----\n'+self.portmap.__repr__()

class PortMapper(BasePortMapper):
    """
    Maps a numpy array to/from path-like port identifiers.

    Examples
    --------
    >>> data = np.array([1, 0, 3, 2, 5, 2])
    >>> pm = PortMapper('/d[0:5]', data)
    >>> print pm['/d[1]']
    array([0])
    >>> print pm['/d[2:4]']
    array([3, 2])

    Parameters
    ----------
    selector : str, unicode, or sequence
        Selector string (e.g., '/foo[0:2]') or sequence of token sequences
        (e.g., [['foo', (0, 2)]]) to map to `data`.
    data : numpy.ndarray
        1D data array to map to ports. If no data array is specified, port
        identifiers will still be mapped to their sequential indices but 
        __getitem__() and __setitem__() will raise exceptions if invoked.
    portmap : sequence of int
        Integer indices to map to port identifiers. If no map is specified,
        it is assumed to be an array of consecutive integers from 0
        through one less than the number of ports.

    Attributes
    ----------
    data : numpy.ndarray
        Data that has been mapped to ports.
    dtype : numpy.dtype
        Type of mapped data.
    index : pandas.MultiIndex
        Index of port identifiers.
    portmap : pandas.Series
        Map of port identifiers to integer indices into `data`.

    Notes
    -----
    The selectors may not contain any '*' or '[:]' characters.
    """

    def __init__(self, selector, data=None, portmap=None):
        super(PortMapper, self).__init__(selector, portmap)
        N = len(self)

        # Can currently only handle unidimensional data structures:
        if data is None or len(data) == 0:
            self.data = np.array([])
        else:
            assert np.ndim(data) == 1
            assert type(data) == np.ndarray

            # The integers in the port map must be valid indices into the
            # data array:
            assert max(self.portmap) < len(data)

            # The port mapper may map identifiers to some portion of the data array:
            assert N <= len(data)
            self.data = data.copy()

    def copy(self):
        """
        Return copy of this port mapper.

        Returns
        -------
        result : neurokernel.plsel.PortMapper
            Copy of port mapper instance.
        """

        c = PortMapper('')
        c.portmap = self.portmap.copy()
        c.data = self.data.copy()
        return c

    @classmethod
    def from_index(cls, idx, data, portmap=None):
        raise NotImplementedError

    @classmethod
    def from_pm(cls, pm):
        """
        Create a new port mapper instance given an existing instance.

        Parameters
        ----------
        result : neurokernel.plsel.PortMapper
            Existing port mapper instance.

        Returns
        -------
        result : neurokernel.plsel.PortMapper
            New port mapper instance.
        """

        assert isinstance(pm, cls)
        r = cls('')
        r.portmap = pm.portmap.copy()
        r.data = pm.data.copy()
        return r
        
    @property
    def dtype(self):
        """
        Port mapper data type.
        """
        
        return self.data.dtype
    @dtype.setter
    def dtype(self, d):
        self.data.dtype = d

    def get(self, selector):
        """
        Retrieve mapped data specified by given selector.

        Parameters
        ----------
        selector : str, unicode, or sequence
            Selector string (e.g., '/foo[0:2]') or sequence of token sequences
            (e.g., [['foo', (0, 2)]]).

        Returns
        -------
        result : numpy.ndarray
            Selected data.
        """

        return self.data[np.asarray(self.sel.select(self.portmap, selector).dropna().values, dtype=np.int)]

    def get_by_inds(self, inds):
        """
        Retrieve mapped data specified by integer index.
        
        Parameters
        ----------
        inds : sequence of int
            Integer indices of data elements to return.
        
        Returns
        -------
        result : numpy.ndarray
            Selected data.
        """

        return self.data[inds]

    def get_ports(self, f):
        """
        Select ports using a data selection function.

        Parameters
        ----------
        f : callable or sequence
            If callable, treat as elementwise selection function to apply to 
            the mapped data array. If a sequence, treat as an index into the
            mapped data array.
        
        Returns
        -------
        s : list of tuple
            Expanded port identifiers selected by the specified function
            or boolean array.
        """

        assert callable(f) or (np.iterable(f) and len(f) == len(self.data))
        if callable(f):
            idx = self.portmap[f(self.data)].index
        else:
            idx = self.portmap[f].index
        return self.sel.index_to_selector(idx)

    def get_inds_nonzero(self):
        """
        Select indices of ports with nonzero data.
        
        Returns
        -------
        inds : numpy.ndarray
            Array of integer indices.
        """

        return np.nonzero(self.data)[0]

    def get_ports_nonzero(self):
        """
        Select ports with nonzero data.

        Returns
        -------
        s : list of tuple
            Expanded port identifiers whose corresponding data is nonzero.
        """
        return self.get_ports(lambda x: np.nonzero(x)[0])

    def get_ports_as_inds(self, f):
        """
        Select integer indices corresponding to ports in map.
        
        Examples
        --------
        >>> import numpy as np
        >>> pm = PortMapper(np.array([0, 1, 0, 1, 0]), '/a[0:5]')
        >>> pm.get_ports_as_inds(lambda x: np.asarray(x, dtype=np.bool))
        array([1, 3])

        Parameters
        ----------
        f : callable or sequence
            If callable, treat as elementwise selection function to apply to 
            the mapped data array. If a sequence, treat as an index into the
            mapped data array.

        Returns
        -------
        inds : numpy.ndarray of int
            Integer indices of selected ports. 
        """

        assert callable(f) or (np.iterable(f) and len(f) == len(self.data))
        if callable(f):
            v = self.portmap[f(self.data)].values
        else:
            v = self.portmap[f].values
        return v

    def set(self, selector, data):
        """
        Set mapped data specified by given selector.

        Parameters
        ----------
        selector : str, unicode, or sequence
            Selector string (e.g., '/foo[0:2]') or sequence of token sequences
            (e.g., [['foo', (0, 2)]]).            
        data : numpy.ndarray
            Array of data to save.
        """

        # sel.select will return a Series with nan for selector [()], hence dropna
        # is necessary here
        self.data[np.asarray(self.sel.select(self.portmap, selector).dropna().values, dtype=np.int)] = data

    def set_by_ind(self, inds, data):
        """
        Set mapped data by integer indices.

        Parameters
        ----------
        inds : sequence of int
            Integer indices of data elements to update.
        data : numpy.ndarray
            Data to assign.
        """

        self.data[inds] = data

    __getitem__ = get
    __setitem__ = set

    def equals(self, other):
        """
        Check whether this mapper is equivalent to another mapper.

        Parameters
        ----------
        other : neurokernel.plsel.PortMapper
            Mapper to compare to this mapper.

        Returns
        -------
        result : bool
            True if the mappers map the same selectors to the same integer
            indices and data.

        Notes
        -----
        Mappers containing the same rows in different orders are not 
        regarded as equivalent.
        """

        assert isinstance(other, PortMapper)
        return self.portmap.equals(other.portmap) and (self.data == other.data).all()

    def __repr__(self):
        return 'Map:\n----\n'+self.portmap.__repr__()+'\n\ndata:\n'+self.data.__repr__()<|MERGE_RESOLUTION|>--- conflicted
+++ resolved
@@ -1556,15 +1556,9 @@
 
         Parameters
         ----------
-<<<<<<< HEAD
-        selector : str or sequence
-            Selector string (e.g., '/foo[0:2]') or sequence of token
-            sequences (e.g., [['foo', (0, 2)]]).
-=======
         selector : Selector, str, unicode, or sequence
             Selector class instance, string (e.g., '/foo[0:2]'), or 
             sequence of token sequences (e.g., [['foo', (0, 2)]]).
->>>>>>> c32aa6c3
         names : list
             Names of levels to use in generated MultiIndex. If no names are
             specified, the levels are assigned increasing integers starting with
